--- conflicted
+++ resolved
@@ -1,10 +1,6 @@
 {
   "name": "pulse",
-<<<<<<< HEAD
-  "version": "3.27.0-rc8",
-=======
   "version": "3.26.2",
->>>>>>> 13ae1a3f
   "description": "A lightweight monitoring application for Proxmox VE.",
   "main": "server/index.js",
   "scripts": {
