{
  "name": "pulse",
<<<<<<< HEAD
  "version": "3.25.5-rc3",
=======
  "version": "3.25.4",
>>>>>>> 8442aeb4
  "description": "A lightweight monitoring application for Proxmox VE.",
  "main": "server/index.js",
  "scripts": {
    "start": "node server/index.js",
    "dev:server": "NODE_ENV=development node -r dotenv/config server/index.js",
    "dev:css": "tailwindcss -c ./src/tailwind.config.js -i ./src/index.css -o ./src/public/output.css --watch",
    "build:css": "NODE_ENV=production tailwindcss -c ./src/tailwind.config.js -i ./src/index.css -o ./src/public/output.css",
    "dev": "concurrently --kill-others --kill-others-on-fail \"npm:dev:server\" \"npm:dev:css\"",
    "test": "cross-env NODE_ENV=test NODE_OPTIONS=--experimental-vm-modules jest --coverage",
    "screenshot": "node scripts/take-screenshots.js"
  },
  "keywords": [
    "proxmox",
    "monitoring",
    "dashboard",
    "nodejs",
    "vuejs"
  ],
  "author": "Richard Courtman",
  "license": "MIT",
  "dependencies": {
    "axios": "^1.9.0",
    "axios-retry": "^4.5.0",
    "compression": "^1.7.5",
    "cors": "^2.8.5",
    "dotenv": "^16.5.0",
    "express": "^5.1.0",
    "nodemailer": "^7.0.3",
    "p-limit": "^6.2.0",
    "semver": "^7.7.2",
    "socket.io": "^4.7.2",
    "tar": "^7.4.3"
  },
  "_comment_tailwind_v3_reason": "Using Tailwind CSS v3 (3.4.4) due to build inconsistencies observed with v4 (specifically 4.1.4). v4 resulted in incorrectly purged CSS files when built within certain Linux environments (e.g., Proxmox LXC - Debian 12 x86_64), failing to detect dynamically added classes. v3.4.4 builds correctly.",
  "devDependencies": {
    "@gradin/tailwindcss-scrollbar": "^3.0.1",
    "autoprefixer": "^10.4.21",
    "chokidar": "^4.0.3",
    "concurrently": "^9.1.2",
    "cross-env": "^7.0.3",
    "jest": "^30.0.0",
    "playwright": "^1.53.0",
    "postcss": "^8.5.5",
    "tailwindcss": "^3.4.4"
  },
  "jest": {
    "testEnvironment": "node",
    "coverageProvider": "v8",
    "transformIgnorePatterns": [
      "/node_modules/(?!p-limit|yocto-queue)/"
    ]
  },
  "overrides": {
    "glob": "^10.4.5"
  }
}<|MERGE_RESOLUTION|>--- conflicted
+++ resolved
@@ -1,10 +1,6 @@
 {
   "name": "pulse",
-<<<<<<< HEAD
-  "version": "3.25.5-rc3",
-=======
   "version": "3.25.4",
->>>>>>> 8442aeb4
   "description": "A lightweight monitoring application for Proxmox VE.",
   "main": "server/index.js",
   "scripts": {
